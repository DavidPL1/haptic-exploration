--- conflicted
+++ resolved
@@ -24,27 +24,17 @@
 try:
     BASE_DIR = Path(RosPack().get_path("haptic_exploration"))
 except:
-<<<<<<< HEAD
-    BASE_DIR = Path("..")
-=======
     base_dir = Path("..")
->>>>>>> ba5929a2
 
 MODEL_SAVE_PATH = BASE_DIR / "saved_models"
 EXPERIMENTS_DIR = BASE_DIR / "experiments"
 
 OBJECT_DIR = BASE_DIR / "datasets"
 OBJECT_PATHS = {
-<<<<<<< HEAD
     ObjectSet.Basic: OBJECT_DIR / "basic_61x61",
     ObjectSet.Composite: OBJECT_DIR / "composite_61x61",
     ObjectSet.YCB: OBJECT_DIR / "ycb_21x16x41"
-=======
-    ObjectSet.Basic: object_dir / "basic_61x61",
-    ObjectSet.Composite: object_dir / "composite_61x61",
-    ObjectSet.YCB: object_dir / "ycb_21x16x41",
-    ObjectSet.YCB_rot: object_dir / "ycb_41_31_rot"
->>>>>>> ba5929a2
+    ObjectSet.YCB_rot: OBJECT_DIR / "ycb_41_31_rot"
 }
 
 
